*.py[cod]

# C extensions
*.so

# Packages
*.egg
*.egg-info
dist
build
eggs
parts
bin
var
sdist
develop-eggs
.installed.cfg
lib
lib64

# Installer logs
pip-log.txt

# Unit test / coverage reports
.coverage
.tox
nosetests.xml

# Translations
*.mo

# Mr Developer
.mr.developer.cfg
.project
<<<<<<< HEAD
.pydevproject

verda.txt
=======
.pydevproject
>>>>>>> d9d1a751
<|MERGE_RESOLUTION|>--- conflicted
+++ resolved
@@ -32,10 +32,4 @@
 # Mr Developer
 .mr.developer.cfg
 .project
-<<<<<<< HEAD
 .pydevproject
-
-verda.txt
-=======
-.pydevproject
->>>>>>> d9d1a751
